--- conflicted
+++ resolved
@@ -13,16 +13,10 @@
 	"strconv"
 	"time"
 
-<<<<<<< HEAD
 	"github.com/huandu/go-sqlbuilder"
 	_ "github.com/lib/pq"
-	log "github.com/sirupsen/logrus"
-)
-=======
 	"github.com/jackc/pgx/v5"
 	"github.com/jackc/pgx/v5/pgxpool"
->>>>>>> d6b087d6
-
 	log "github.com/sirupsen/logrus"
 
 	mymetrics "github.com/gardener/falco-event-ingestor/pkg/metrics"
@@ -36,23 +30,13 @@
 }
 
 type PostgresConfig struct {
-<<<<<<< HEAD
-	user              string
-	password          string
-	host              string
-	port              int
-	dbname            string
-	db                *sql.DB
-	stmt              *sql.Stmt
-	retentionDuration time.Duration
-=======
 	user     string
 	password string
 	host     string
 	port     int
 	dbname   string
 	dbpool   *pgxpool.Pool
->>>>>>> d6b087d6
+	retentionDuration time.Duration
 }
 
 type EventStruct struct {
@@ -69,18 +53,14 @@
 
 func NewPostgresConfig(user, password, host string, port int, dbname string, retentionDays int) *PostgresConfig {
 	connStr := fmt.Sprintf("host=%s port=%d user=%s password=%s dbname=%s", host, port, user, password, dbname)
-<<<<<<< HEAD
-	log.Infof("Trying connection: host=%s port=%d user=%s password=%s dbname=%s", host, port, user, "******", dbname)
 
 	retentionDuration, err := time.ParseDuration(fmt.Sprintf("%dh", retentionDays*24))
 	if err != nil {
 		log.Fatalf("Could not parse event retention days %v", err)
 	}
 
-	db, err := sql.Open("postgres", connStr)
-=======
 	config, err := pgxpool.ParseConfig(connStr)
->>>>>>> d6b087d6
+
 	if err != nil {
 		log.Fatalf("Unable to parse database connection string: %v", err)
 	}
@@ -90,22 +70,11 @@
 		log.Fatalf("Unable to create connection pool: %v", err)
 	}
 
-	log.Info("Connection to database succeded")
-
-<<<<<<< HEAD
-	postgresConfigInstance := PostgresConfig{
-		user:              user,
-		password:          password,
-		host:              host,
-		port:              port,
-		dbname:            dbname,
-		db:                db,
-		stmt:              stmt,
-		retentionDuration: retentionDuration,
-=======
 	if pingErr := pool.Ping(context.Background()); pingErr != nil {
 		log.Fatalf("Unable to ping database: %v", pingErr)
 	}
+
+	log.Info("Connection to database succeded")
 
 	return &PostgresConfig{
 		user:     user,
@@ -114,7 +83,7 @@
 		port:     port,
 		dbname:   dbname,
 		dbpool:   pool,
->>>>>>> d6b087d6
+		retentionDuration: retentionDuration,
 	}
 
 	return &postgresConfigInstance
@@ -148,6 +117,36 @@
 		uuid:      match[3],
 		landscape: match[4],
 	}, nil
+}
+
+func (pgconf *PostgresConfig) Insert(events []EventStruct) error {
+	rows := make([][]interface{}, len(events))
+	for i, event := range events {
+		clusterIdentity, err := parseClusterId(event)
+		if err != nil {
+			errStr := fmt.Sprintf("Error parsing cluster id: %s", err)
+			log.Error(errStr)
+			continue
+		}
+
+func (pgconf *PostgresConfig) DeleteRows() error {
+	log.Infof("Deleting rows older than %s", pgconf.retentionDuration)
+
+	sql, args := buildDeleteStatement(pgconf.retentionDuration)
+	res, err := pgconf.db.Exec(sql, args...)
+	if err != nil {
+		log.Errorf("Delete query failed: %v", err)
+		return err
+	}
+
+	rowsNum, err := res.RowsAffected()
+	if err != nil {
+		log.Errorf("Error getting number of rows affected: %v", err)
+		return err
+	}
+
+	log.Infof("Deleted %d rows", rowsNum)
+	return nil
 }
 
 func (pgconf *PostgresConfig) Insert(events []EventStruct) error {
@@ -183,33 +182,6 @@
 		}
 	}
 
-<<<<<<< HEAD
-func (pgconf *PostgresConfig) deleteRows() error {
-	log.Infof("Deleting rows older than %s", pgconf.retentionDuration)
-
-	sql, args := buildDeleteStatement(pgconf.retentionDuration)
-	res, err := pgconf.db.Exec(sql, args...)
-	if err != nil {
-		log.Errorf("Delete query failed: %v", err)
-		return err
-	}
-
-	rowsNum, err := res.RowsAffected()
-	if err != nil {
-		log.Errorf("Error getting number of rows affected: %v", err)
-		return err
-	}
-
-	log.Infof("Deleted %d rows", rowsNum)
-	return nil
-}
-
-func (pgconf *PostgresConfig) Insert(event *EventStruct) {
-	clusterIdentity, err := parseClusterId(event)
-	if err != nil {
-		log.Errorf("Error inserting event into database: %s", err)
-	}
-=======
 	ctx, cancel := context.WithTimeout(context.Background(), 20*time.Second)
 	defer cancel()
 
@@ -232,7 +204,6 @@
 		},
 		pgx.CopyFromRows(rows),
 	)
->>>>>>> d6b087d6
 
 	if err != nil {
 		return fmt.Errorf("failed to insert events: %w", err)
@@ -243,6 +214,7 @@
 	return nil
 }
 
+
 func (pgconf *PostgresConfig) CheckHealth() error {
 	ctx, cancel := context.WithTimeout(context.Background(), 10*time.Second)
 	defer cancel()
